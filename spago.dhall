{ name = "alga"
, dependencies =
  [ "arrays"
  , "bifunctors"
  , "console"
  , "control"
  , "effect"
  , "foldable-traversable"
  , "lists"
  , "maybe"
  , "newtype"
  , "node-readline"
  , "nonempty"
  , "open-folds"
  , "ordered-collections"
  , "prelude"
<<<<<<< HEAD
  , "psci-support"
  , "random"
  , "transformers"
=======
>>>>>>> 194d4ec6
  , "tuples"
  , "unfoldable"
  ]
, packages = ./packages.dhall
, sources = [ "src/**/*.purs", "test/**/*.purs" ]
}<|MERGE_RESOLUTION|>--- conflicted
+++ resolved
@@ -14,12 +14,8 @@
   , "open-folds"
   , "ordered-collections"
   , "prelude"
-<<<<<<< HEAD
   , "psci-support"
-  , "random"
   , "transformers"
-=======
->>>>>>> 194d4ec6
   , "tuples"
   , "unfoldable"
   ]
